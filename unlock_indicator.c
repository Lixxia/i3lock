/*
 * vim:ts=4:sw=4:expandtab
 *
 * © 2010 Michael Stapelberg
 *
 * See LICENSE for licensing information
 *
 */
#include <stdbool.h>
#include <stdlib.h>
#include <stdio.h>
#include <string.h>
#include <math.h>
#include <xcb/xcb.h>
#include <ev.h>
#include <cairo.h>
#include <cairo/cairo-xcb.h>
#include <time.h>

#include "i3lock.h"
#include "xcb.h"
#include "unlock_indicator.h"
#include "xinerama.h"

#define BUTTON_RADIUS 90
#define BUTTON_SPACE (BUTTON_RADIUS + 5)
#define BUTTON_CENTER (BUTTON_RADIUS + 5)
#define BUTTON_DIAMETER (2 * BUTTON_SPACE)
#define TIME_FORMAT "%l:%M %p"

/*******************************************************************************
 * Variables defined in i3lock.c.
 ******************************************************************************/
static struct ev_periodic *time_redraw_tick;

extern bool debug_mode;

/* The current position in the input buffer. Useful to determine if any
 * characters of the password have already been entered or not. 
 */
int input_position;

/* The lock window. */
extern xcb_window_t win;

/* The current resolution of the X11 root window. */
extern uint32_t last_resolution[2];

/* Whether the unlock indicator is enabled (defaults to true). */
extern bool unlock_indicator;

/* List of pressed modifiers, or NULL if none are pressed. */
extern char *modifier_string;

/* A Cairo surface containing the specified image (-i), if any. */
extern cairo_surface_t *img;

/* Whether the image should be tiled. */
extern bool tile;

/* The background color to use (in hex). */
extern char color[7];

/* Verify color to use (in hex). */
extern char verifycolor[7];

/* Wrong/Error color to use (in hex). */
extern char wrongcolor[7];

/* Idle color to use (in hex). */
extern char idlecolor[7];

/* Whether the failed attempts should be displayed. */
extern bool show_failed_attempts;

/* Number of failed unlock attempts. */
extern int failed_attempts;

/*******************************************************************************
 * Variables defined in xcb.c.
 ******************************************************************************/

/* The root screen, to determine the DPI. */
extern xcb_screen_t *screen;

/*******************************************************************************
 * Local variables.
 ******************************************************************************/

/* Cache the screen’s visual, necessary for creating a Cairo context. */
static xcb_visualtype_t *vistype;

/* Maintain the current unlock/PAM state to draw the appropriate unlock
 * indicator. 
 */
unlock_state_t unlock_state;
pam_state_t pam_state;

/*
 * Returns the scaling factor of the current screen. E.g., on a 227 DPI MacBook
 * Pro 13" Retina screen, the scaling factor is 227/96 = 2.36.
 */
static double scaling_factor(void) {
    const int dpi = (double)screen->height_in_pixels * 25.4 /
                    (double)screen->height_in_millimeters;
    return (dpi / 96.0);
}

/*
 * Draws global image with fill color onto a pixmap with the given
 * resolution and returns it.
 */
xcb_pixmap_t draw_image(uint32_t *resolution) {
    xcb_pixmap_t bg_pixmap = XCB_NONE;
    int button_diameter_physical = ceil(scaling_factor() * BUTTON_DIAMETER);
    DEBUG("scaling_factor is %.f, physical diameter is %d px\n",
          scaling_factor(), button_diameter_physical);

    if (!vistype)
        vistype = get_root_visual_type(screen);
    bg_pixmap = create_bg_pixmap(conn, screen, resolution, color);
    /* 
     * Initialize cairo: Create one in-memory surface to render the unlock
     * indicator on, create one XCB surface to actually draw (one or more,
     * depending on the amount of screens) unlock indicators on. 
     */
    cairo_surface_t *output = cairo_image_surface_create(CAIRO_FORMAT_ARGB32, button_diameter_physical, button_diameter_physical);
    cairo_t *ctx = cairo_create(output);

    cairo_surface_t *xcb_output = cairo_xcb_surface_create(conn, bg_pixmap, vistype, resolution[0], resolution[1]);
    cairo_t *xcb_ctx = cairo_create(xcb_output);

    /* Creates color array from command line arguments */
    uint32_t * color_array(char* colorarg) {
        uint32_t *rgb16 = malloc(sizeof(uint32_t)*3);

        char strgroups[3][3] = {{colorarg[0], colorarg[1], '\0'},
                                {colorarg[2], colorarg[3], '\0'},
                                {colorarg[4], colorarg[5], '\0'}};

        for (int i=0; i < 3; i++) {
            rgb16[i] = strtol(strgroups[i], NULL, 16);
        }

        return rgb16;
    }

    /* Sets the color based on argument (color/background, verify, wrong, idle)
     * and type (line, background and fill). Type defines alpha value and tint.
     * Utilizes color_array() and frees after use.
     */
    void set_color(cairo_t *cr, char *colorarg, char colortype) {
        uint32_t *rgb16 = color_array(colorarg);

        switch(colortype) {
            case 'b': /* Background */
                cairo_set_source_rgb(cr, rgb16[0] / 255.0, rgb16[1] / 255.0, rgb16[2] / 255.0);
                break;
            case 'l': /* Line and text */
                cairo_set_source_rgba(cr, rgb16[0] / 255.0, rgb16[1] / 255.0, rgb16[2] / 255.0, 0.8);
                break;
            case 'f': /* Fill */
                /* Use a lighter tint of the user defined color for circle fill */
                for (int i=0; i < 3; i++) {
                    rgb16[i] = ((255 - rgb16[i]) * .5) + rgb16[i];
                }
                cairo_set_source_rgba(cr, rgb16[0] / 255.0, rgb16[1] / 255.0, rgb16[2] / 255.0, 0.2);
                break;
        }
        free(rgb16);
    }

    if (img) {
        if (!tile) {
            cairo_set_source_surface(xcb_ctx, img, 0, 0);
            cairo_paint(xcb_ctx);
        } else {
            /* create a pattern and fill a rectangle as big as the screen */
            cairo_pattern_t *pattern;
            pattern = cairo_pattern_create_for_surface(img);
            cairo_set_source(xcb_ctx, pattern);
            cairo_pattern_set_extend(pattern, CAIRO_EXTEND_REPEAT);
            cairo_rectangle(xcb_ctx, 0, 0, resolution[0], resolution[1]);
            cairo_fill(xcb_ctx);
            cairo_pattern_destroy(pattern);
        }
    } else {
        set_color(xcb_ctx,color,'b'); /* If not image, use color to fill background */
        cairo_rectangle(xcb_ctx, 0, 0, resolution[0], resolution[1]);
        cairo_fill(xcb_ctx);
    }

<<<<<<< HEAD
    if (unlock_indicator) {
=======
    if (unlock_indicator &&
        (unlock_state >= STATE_KEY_PRESSED || pam_state > STATE_PAM_IDLE)) {
>>>>>>> d2130092
        cairo_scale(ctx, scaling_factor(), scaling_factor());
        /* Draw a (centered) circle with transparent background. */
        cairo_set_line_width(ctx, 3.0);
        cairo_arc(ctx,
                  BUTTON_CENTER /* x */,
                  BUTTON_CENTER /* y */,
                  BUTTON_RADIUS /* radius */,
                  0 /* start */,
                  2 * M_PI /* end */);

        /* Use the appropriate color for the different PAM states
<<<<<<< HEAD
         * (currently verifying, wrong password, or idle) 
         */

        void set_pam_color(char colortype) {
            switch (pam_state) {
                case STATE_PAM_VERIFY:
                    set_color(ctx,verifycolor,colortype);
                    break;
                case STATE_PAM_WRONG:
                    set_color(ctx,wrongcolor,colortype);
                    break;
                case STATE_PAM_IDLE:
                    if (unlock_state == STATE_BACKSPACE_ACTIVE) {
                        set_color(ctx,wrongcolor,colortype);
                    }
                    else {
                        set_color(ctx,idlecolor,colortype);  
                    }
                    break;
            }
=======
         * (currently verifying, wrong password, or default) */
        switch (pam_state) {
            case STATE_PAM_VERIFY:
            case STATE_PAM_LOCK:
                cairo_set_source_rgba(ctx, 0, 114.0 / 255, 255.0 / 255, 0.75);
                break;
            case STATE_PAM_WRONG:
            case STATE_I3LOCK_LOCK_FAILED:
                cairo_set_source_rgba(ctx, 250.0 / 255, 0, 0, 0.75);
                break;
            default:
                cairo_set_source_rgba(ctx, 0, 0, 0, 0.75);
                break;
>>>>>>> d2130092
        }

        set_pam_color('f');
        cairo_fill_preserve(ctx);

<<<<<<< HEAD
        /* Circle border */
        set_pam_color('l');
=======
        switch (pam_state) {
            case STATE_PAM_VERIFY:
            case STATE_PAM_LOCK:
                cairo_set_source_rgb(ctx, 51.0 / 255, 0, 250.0 / 255);
                break;
            case STATE_PAM_WRONG:
            case STATE_I3LOCK_LOCK_FAILED:
                cairo_set_source_rgb(ctx, 125.0 / 255, 51.0 / 255, 0);
                break;
            case STATE_PAM_IDLE:
                cairo_set_source_rgb(ctx, 51.0 / 255, 125.0 / 255, 0);
                break;
        }
>>>>>>> d2130092
        cairo_stroke(ctx);

        /* Display (centered) Time */
        char *timetext = malloc(6);

        time_t curtime = time(NULL);
        struct tm *tm = localtime(&curtime);
        strftime(timetext, 100, TIME_FORMAT, tm);

        /* Text */
        set_pam_color('l');
        cairo_set_font_size(ctx, 32.0);

<<<<<<< HEAD
        cairo_text_extents_t time_extents;
        double time_x, time_y;
=======
        cairo_set_source_rgb(ctx, 0, 0, 0);
        cairo_select_font_face(ctx, "sans-serif", CAIRO_FONT_SLANT_NORMAL, CAIRO_FONT_WEIGHT_NORMAL);
        cairo_set_font_size(ctx, 28.0);
        switch (pam_state) {
            case STATE_PAM_VERIFY:
                text = "verifying…";
                break;
            case STATE_PAM_LOCK:
                text = "locking…";
                break;
            case STATE_PAM_WRONG:
                text = "wrong!";
                break;
            case STATE_I3LOCK_LOCK_FAILED:
                text = "lock failed!";
                break;
            default:
                if (show_failed_attempts && failed_attempts > 0) {
                    if (failed_attempts > 999) {
                        text = "> 999";
                    } else {
                        snprintf(buf, sizeof(buf), "%d", failed_attempts);
                        text = buf;
                    }
                    cairo_set_source_rgb(ctx, 1, 0, 0);
                    cairo_set_font_size(ctx, 32.0);
                }
                break;
        }
>>>>>>> d2130092

        cairo_text_extents(ctx, timetext, &time_extents);
        time_x = BUTTON_CENTER - ((time_extents.width / 2) + time_extents.x_bearing);
        time_y = BUTTON_CENTER - ((time_extents.height / 2) + time_extents.y_bearing);

        cairo_move_to(ctx, time_x, time_y);
        cairo_show_text(ctx, timetext);
        cairo_close_path(ctx);

        free(timetext);

        if (pam_state == STATE_PAM_WRONG && (modifier_string != NULL)) {
            cairo_text_extents_t extents;
            double x, y;

            cairo_set_font_size(ctx, 14.0);

            cairo_text_extents(ctx, modifier_string, &extents);
            x = BUTTON_CENTER - ((extents.width / 2) + extents.x_bearing);
            y = BUTTON_CENTER - ((extents.height / 2) + extents.y_bearing) + 28.0;

            cairo_move_to(ctx, x, y);
            cairo_show_text(ctx, modifier_string);
            cairo_close_path(ctx);
        }

        /* After the user pressed any valid key or the backspace key, we
         * highlight a random part of the unlock indicator to confirm this
         * keypress. */
        if (unlock_state == STATE_KEY_ACTIVE ||
            unlock_state == STATE_BACKSPACE_ACTIVE) {
            cairo_set_line_width(ctx, 4);
            cairo_new_sub_path(ctx);
            double highlight_start = (rand() % (int)(2 * M_PI * 100)) / 100.0;
            cairo_arc(ctx,
                      BUTTON_CENTER /* x */,
                      BUTTON_CENTER /* y */,
                      BUTTON_RADIUS /* radius */,
                      highlight_start,
<<<<<<< HEAD
                      highlight_start + (M_PI / 2.5)); 

            /* Set newly drawn lines to erase what they're drawn over */
            cairo_set_operator(ctx,CAIRO_OPERATOR_CLEAR); 
=======
                      highlight_start + (M_PI / 3.0));
            if (unlock_state == STATE_KEY_ACTIVE) {
                /* For normal keys, we use a lighter green. */
                cairo_set_source_rgb(ctx, 51.0 / 255, 219.0 / 255, 0);
            } else {
                /* For backspace, we use red. */
                cairo_set_source_rgb(ctx, 219.0 / 255, 51.0 / 255, 0);
            }
>>>>>>> d2130092
            cairo_stroke(ctx);

            /* Back to normal operator */
            cairo_set_operator(ctx,CAIRO_OPERATOR_OVER); 
            cairo_set_line_width(ctx, 10);

            /* Change color of separators based on backspace/active keypress */
            set_pam_color('l');

            /* Separator 1 */
            cairo_arc(ctx,
                BUTTON_CENTER /* x */,
                BUTTON_CENTER /* y */,
                BUTTON_RADIUS /* radius */,
                highlight_start /* start */,
                highlight_start + (M_PI / 128.0) /* end */);
            cairo_stroke(ctx);

            /* Separator 2 */
            cairo_arc(ctx,
                BUTTON_CENTER /* x */,
                BUTTON_CENTER /* y */,
                BUTTON_RADIUS /* radius */,
                highlight_start + (M_PI / 2.5) /* start */,
                (highlight_start + (M_PI / 2.5)) + (M_PI / 128.0) /* end */);
            cairo_stroke(ctx);
        }
    }

    if (xr_screens > 0) {
        /* Composite the unlock indicator in the middle of each screen. */
        for (int screen = 0; screen < xr_screens; screen++) {
            int x = (xr_resolutions[screen].x + ((xr_resolutions[screen].width / 2) - (button_diameter_physical / 2)));
            int y = (xr_resolutions[screen].y + ((xr_resolutions[screen].height / 2) - (button_diameter_physical / 2)));
            cairo_set_source_surface(xcb_ctx, output, x, y);
            cairo_rectangle(xcb_ctx, x, y, button_diameter_physical, button_diameter_physical);
            cairo_fill(xcb_ctx);
        }
    } else {
        /* We have no information about the screen sizes/positions, so we just
         * place the unlock indicator in the middle of the X root window and
         * hope for the best. */
        int x = (last_resolution[0] / 2) - (button_diameter_physical / 2);
        int y = (last_resolution[1] / 2) - (button_diameter_physical / 2);
        cairo_set_source_surface(xcb_ctx, output, x, y);
        cairo_rectangle(xcb_ctx, x, y, button_diameter_physical, button_diameter_physical);
        cairo_fill(xcb_ctx);
    }

    cairo_surface_destroy(xcb_output);
    cairo_surface_destroy(output);
    cairo_destroy(ctx);
    cairo_destroy(xcb_ctx);
    return bg_pixmap;
}

/* Calls draw_image on a new pixmap and swaps that with the current pixmap */
void redraw_screen(void) {
    DEBUG("redraw_screen(unlock_state = %d, pam_state = %d)\n", unlock_state, pam_state);
    xcb_pixmap_t bg_pixmap = draw_image(last_resolution);
    xcb_change_window_attributes(conn, win, XCB_CW_BACK_PIXMAP, (uint32_t[1]){bg_pixmap});
    /* XXX: Possible optimization: Only update the area in the middle of the
     * screen instead of the whole screen. */
    xcb_clear_area(conn, 0, win, 0, 0, last_resolution[0], last_resolution[1]);
    xcb_free_pixmap(conn, bg_pixmap);
    xcb_flush(conn);
}

/* Always show unlock indicator. */

void clear_indicator(void) {
<<<<<<< HEAD
    unlock_state = STATE_KEY_PRESSED;
=======
    if (input_position == 0) {
        unlock_state = STATE_STARTED;
    } else
        unlock_state = STATE_KEY_PRESSED;
>>>>>>> d2130092
    redraw_screen();
}

/* Periodic redraw for clock updates - taken from github.com/ravinrabbid/i3lock-clock */

static void time_redraw_cb(struct ev_loop *loop, ev_periodic *w, int revents) {
    redraw_screen();
}

void start_time_redraw_tick(struct ev_loop* main_loop) {
    if (time_redraw_tick) {
        ev_periodic_set(time_redraw_tick, 1.0, 60., 0);
        ev_periodic_again(main_loop, time_redraw_tick);
    } else {
        /* When there is no memory, we just don’t have a timeout. We cannot
        * exit() here, since that would effectively unlock the screen. */
        if (!(time_redraw_tick = calloc(sizeof(struct ev_periodic), 1)))
        return;
        ev_periodic_init(time_redraw_tick,time_redraw_cb, 1.0, 60., 0);
        ev_periodic_start(main_loop, time_redraw_tick);
    }
}<|MERGE_RESOLUTION|>--- conflicted
+++ resolved
@@ -190,12 +190,7 @@
         cairo_fill(xcb_ctx);
     }
 
-<<<<<<< HEAD
     if (unlock_indicator) {
-=======
-    if (unlock_indicator &&
-        (unlock_state >= STATE_KEY_PRESSED || pam_state > STATE_PAM_IDLE)) {
->>>>>>> d2130092
         cairo_scale(ctx, scaling_factor(), scaling_factor());
         /* Draw a (centered) circle with transparent background. */
         cairo_set_line_width(ctx, 3.0);
@@ -207,16 +202,20 @@
                   2 * M_PI /* end */);
 
         /* Use the appropriate color for the different PAM states
-<<<<<<< HEAD
          * (currently verifying, wrong password, or idle) 
          */
 
         void set_pam_color(char colortype) {
             switch (pam_state) {
+                case STATE_PAM_LOCK:
+                    set_color(ctx,idlecolor,colortype);
                 case STATE_PAM_VERIFY:
                     set_color(ctx,verifycolor,colortype);
                     break;
                 case STATE_PAM_WRONG:
+                    set_color(ctx,wrongcolor,colortype);
+                    break;
+                case STATE_I3LOCK_LOCK_FAILED:
                     set_color(ctx,wrongcolor,colortype);
                     break;
                 case STATE_PAM_IDLE:
@@ -228,44 +227,13 @@
                     }
                     break;
             }
-=======
-         * (currently verifying, wrong password, or default) */
-        switch (pam_state) {
-            case STATE_PAM_VERIFY:
-            case STATE_PAM_LOCK:
-                cairo_set_source_rgba(ctx, 0, 114.0 / 255, 255.0 / 255, 0.75);
-                break;
-            case STATE_PAM_WRONG:
-            case STATE_I3LOCK_LOCK_FAILED:
-                cairo_set_source_rgba(ctx, 250.0 / 255, 0, 0, 0.75);
-                break;
-            default:
-                cairo_set_source_rgba(ctx, 0, 0, 0, 0.75);
-                break;
->>>>>>> d2130092
         }
 
         set_pam_color('f');
         cairo_fill_preserve(ctx);
 
-<<<<<<< HEAD
         /* Circle border */
         set_pam_color('l');
-=======
-        switch (pam_state) {
-            case STATE_PAM_VERIFY:
-            case STATE_PAM_LOCK:
-                cairo_set_source_rgb(ctx, 51.0 / 255, 0, 250.0 / 255);
-                break;
-            case STATE_PAM_WRONG:
-            case STATE_I3LOCK_LOCK_FAILED:
-                cairo_set_source_rgb(ctx, 125.0 / 255, 51.0 / 255, 0);
-                break;
-            case STATE_PAM_IDLE:
-                cairo_set_source_rgb(ctx, 51.0 / 255, 125.0 / 255, 0);
-                break;
-        }
->>>>>>> d2130092
         cairo_stroke(ctx);
 
         /* Display (centered) Time */
@@ -279,40 +247,8 @@
         set_pam_color('l');
         cairo_set_font_size(ctx, 32.0);
 
-<<<<<<< HEAD
         cairo_text_extents_t time_extents;
         double time_x, time_y;
-=======
-        cairo_set_source_rgb(ctx, 0, 0, 0);
-        cairo_select_font_face(ctx, "sans-serif", CAIRO_FONT_SLANT_NORMAL, CAIRO_FONT_WEIGHT_NORMAL);
-        cairo_set_font_size(ctx, 28.0);
-        switch (pam_state) {
-            case STATE_PAM_VERIFY:
-                text = "verifying…";
-                break;
-            case STATE_PAM_LOCK:
-                text = "locking…";
-                break;
-            case STATE_PAM_WRONG:
-                text = "wrong!";
-                break;
-            case STATE_I3LOCK_LOCK_FAILED:
-                text = "lock failed!";
-                break;
-            default:
-                if (show_failed_attempts && failed_attempts > 0) {
-                    if (failed_attempts > 999) {
-                        text = "> 999";
-                    } else {
-                        snprintf(buf, sizeof(buf), "%d", failed_attempts);
-                        text = buf;
-                    }
-                    cairo_set_source_rgb(ctx, 1, 0, 0);
-                    cairo_set_font_size(ctx, 32.0);
-                }
-                break;
-        }
->>>>>>> d2130092
 
         cairo_text_extents(ctx, timetext, &time_extents);
         time_x = BUTTON_CENTER - ((time_extents.width / 2) + time_extents.x_bearing);
@@ -352,21 +288,10 @@
                       BUTTON_CENTER /* y */,
                       BUTTON_RADIUS /* radius */,
                       highlight_start,
-<<<<<<< HEAD
                       highlight_start + (M_PI / 2.5)); 
 
             /* Set newly drawn lines to erase what they're drawn over */
             cairo_set_operator(ctx,CAIRO_OPERATOR_CLEAR); 
-=======
-                      highlight_start + (M_PI / 3.0));
-            if (unlock_state == STATE_KEY_ACTIVE) {
-                /* For normal keys, we use a lighter green. */
-                cairo_set_source_rgb(ctx, 51.0 / 255, 219.0 / 255, 0);
-            } else {
-                /* For backspace, we use red. */
-                cairo_set_source_rgb(ctx, 219.0 / 255, 51.0 / 255, 0);
-            }
->>>>>>> d2130092
             cairo_stroke(ctx);
 
             /* Back to normal operator */
@@ -438,14 +363,7 @@
 /* Always show unlock indicator. */
 
 void clear_indicator(void) {
-<<<<<<< HEAD
     unlock_state = STATE_KEY_PRESSED;
-=======
-    if (input_position == 0) {
-        unlock_state = STATE_STARTED;
-    } else
-        unlock_state = STATE_KEY_PRESSED;
->>>>>>> d2130092
     redraw_screen();
 }
 
