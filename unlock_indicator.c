/*
 * vim:ts=4:sw=4:expandtab
 *
 * © 2010 Michael Stapelberg
 *
 * See LICENSE for licensing information
 *
 */
#include <stdbool.h>
#include <stdlib.h>
#include <stdio.h>
#include <string.h>
#include <math.h>
#include <xcb/xcb.h>
#include <ev.h>
#include <cairo.h>
#include <cairo/cairo-xcb.h>
#include <time.h>

#include "i3lock.h"
#include "xcb.h"
#include "unlock_indicator.h"
#include "randr.h"

#define BUTTON_RADIUS 90
#define BUTTON_SPACE (BUTTON_RADIUS + 5)
#define BUTTON_CENTER (BUTTON_RADIUS + 5)
#define BUTTON_DIAMETER (2 * BUTTON_SPACE)
#define TIME_FORMAT_12 "%l:%M %p"
#define TIME_FORMAT_24 "%k:%M"

/*******************************************************************************
 * Variables defined in i3lock.c.
 ******************************************************************************/
static struct ev_periodic *time_redraw_tick;

extern bool debug_mode;

/* The current position in the input buffer. Useful to determine if any
 * characters of the password have already been entered or not. 
 */
int input_position;

/* The lock window. */
extern xcb_window_t win;

/* The current resolution of the X11 root window. */
extern uint32_t last_resolution[2];

/* Whether the unlock indicator is enabled (defaults to true). */
extern bool unlock_indicator;

/* List of pressed modifiers, or NULL if none are pressed. */
extern char *modifier_string;

/* A Cairo surface containing the specified image (-i), if any. */
extern cairo_surface_t *img;

/* Whether the image should be tiled. */
extern bool tile;

/* The background color to use (in hex). */
extern char color[7];

/* Verify color to use (in hex). */
extern char verifycolor[7];

/* Wrong/Error color to use (in hex). */
extern char wrongcolor[7];

/* Idle color to use (in hex). */
extern char idlecolor[7];

/* Use 24 hour time format */
extern bool use24hour;

/* Whether the failed attempts should be displayed. */
extern bool show_failed_attempts;

/* Number of failed unlock attempts. */
extern int failed_attempts;

/*******************************************************************************
 * Variables defined in xcb.c.
 ******************************************************************************/

/* The root screen, to determine the DPI. */
extern xcb_screen_t *screen;

/*******************************************************************************
 * Local variables.
 ******************************************************************************/

/* Cache the screen’s visual, necessary for creating a Cairo context. */
static xcb_visualtype_t *vistype;

/* Maintain the current unlock/PAM state to draw the appropriate unlock
 * indicator. 
 */
unlock_state_t unlock_state;
auth_state_t auth_state;

/*
 * Returns the scaling factor of the current screen. E.g., on a 227 DPI MacBook
 * Pro 13" Retina screen, the scaling factor is 227/96 = 2.36.
 */
static double scaling_factor(void) {
    const int dpi = (double)screen->height_in_pixels * 25.4 /
                    (double)screen->height_in_millimeters;
    return (dpi / 96.0);
}

/*
 * Draws global image with fill color onto a pixmap with the given
 * resolution and returns it.
 */
xcb_pixmap_t draw_image(uint32_t *resolution) {
    xcb_pixmap_t bg_pixmap = XCB_NONE;
    int button_diameter_physical = ceil(scaling_factor() * BUTTON_DIAMETER);
    DEBUG("scaling_factor is %.f, physical diameter is %d px\n",
          scaling_factor(), button_diameter_physical);

    if (!vistype)
        vistype = get_root_visual_type(screen);
    bg_pixmap = create_bg_pixmap(conn, screen, resolution, color);
    /* 
     * Initialize cairo: Create one in-memory surface to render the unlock
     * indicator on, create one XCB surface to actually draw (one or more,
     * depending on the amount of screens) unlock indicators on. 
     */
    cairo_surface_t *output = cairo_image_surface_create(CAIRO_FORMAT_ARGB32, button_diameter_physical, button_diameter_physical);
    cairo_t *ctx = cairo_create(output);

    cairo_surface_t *xcb_output = cairo_xcb_surface_create(conn, bg_pixmap, vistype, resolution[0], resolution[1]);
    cairo_t *xcb_ctx = cairo_create(xcb_output);

    /* Creates color array from command line arguments */
    uint32_t * color_array(char* colorarg) {
        uint32_t *rgb16 = malloc(sizeof(uint32_t)*3);

        char strgroups[3][3] = {{colorarg[0], colorarg[1], '\0'},
                                {colorarg[2], colorarg[3], '\0'},
                                {colorarg[4], colorarg[5], '\0'}};

        for (int i=0; i < 3; i++) {
            rgb16[i] = strtol(strgroups[i], NULL, 16);
        }

        return rgb16;
    }

    /* Sets the color based on argument (color/background, verify, wrong, idle)
     * and type (line, background and fill). Type defines alpha value and tint.
     * Utilizes color_array() and frees after use.
     */
    void set_color(cairo_t *cr, char *colorarg, char colortype) {
        uint32_t *rgb16 = color_array(colorarg);

        switch(colortype) {
            case 'b': /* Background */
                cairo_set_source_rgb(cr, rgb16[0] / 255.0, rgb16[1] / 255.0, rgb16[2] / 255.0);
                break;
            case 'l': /* Line and text */
                cairo_set_source_rgba(cr, rgb16[0] / 255.0, rgb16[1] / 255.0, rgb16[2] / 255.0, 0.8);
                break;
            case 'f': /* Fill */
                /* Use a lighter tint of the user defined color for circle fill */
                for (int i=0; i < 3; i++) {
                    rgb16[i] = ((255 - rgb16[i]) * .5) + rgb16[i];
                }
                cairo_set_source_rgba(cr, rgb16[0] / 255.0, rgb16[1] / 255.0, rgb16[2] / 255.0, 0.2);
                break;
        }
        free(rgb16);
    }

    if (img) {
        if (!tile) {
            cairo_set_source_surface(xcb_ctx, img, 0, 0);
            cairo_paint(xcb_ctx);
        } else {
            /* create a pattern and fill a rectangle as big as the screen */
            cairo_pattern_t *pattern;
            pattern = cairo_pattern_create_for_surface(img);
            cairo_set_source(xcb_ctx, pattern);
            cairo_pattern_set_extend(pattern, CAIRO_EXTEND_REPEAT);
            cairo_rectangle(xcb_ctx, 0, 0, resolution[0], resolution[1]);
            cairo_fill(xcb_ctx);
            cairo_pattern_destroy(pattern);
        }
    } else {
        set_color(xcb_ctx,color,'b'); /* If not image, use color to fill background */
        cairo_rectangle(xcb_ctx, 0, 0, resolution[0], resolution[1]);
        cairo_fill(xcb_ctx);
    }

<<<<<<< HEAD
    if (unlock_indicator) {
=======
    if (unlock_indicator &&
        (unlock_state >= STATE_KEY_PRESSED || auth_state > STATE_AUTH_IDLE)) {
>>>>>>> ae72b675
        cairo_scale(ctx, scaling_factor(), scaling_factor());
        /* Draw a (centered) circle with transparent background. */
        cairo_set_line_width(ctx, 3.0);
        cairo_arc(ctx,
                  BUTTON_CENTER /* x */,
                  BUTTON_CENTER /* y */,
                  BUTTON_RADIUS /* radius */,
                  0 /* start */,
                  2 * M_PI /* end */);

        /* Use the appropriate color for the different PAM states
<<<<<<< HEAD
         * (currently verifying, wrong password, or idle) 
         */

        void set_pam_color(char colortype) {
            switch (pam_state) {
                case STATE_PAM_LOCK:
                    set_color(ctx,idlecolor,colortype);
                case STATE_PAM_VERIFY:
                    set_color(ctx,verifycolor,colortype);
                    break;
                case STATE_PAM_WRONG:
                    set_color(ctx,wrongcolor,colortype);
                    break;
                case STATE_I3LOCK_LOCK_FAILED:
                    set_color(ctx,wrongcolor,colortype);
                    break;
                case STATE_PAM_IDLE:
                    if (unlock_state == STATE_BACKSPACE_ACTIVE) {
                        set_color(ctx,wrongcolor,colortype);
                    }
                    else {
                        set_color(ctx,idlecolor,colortype);  
                    }
                    break;
            }
=======
         * (currently verifying, wrong password, or default) */
        switch (auth_state) {
            case STATE_AUTH_VERIFY:
            case STATE_AUTH_LOCK:
                cairo_set_source_rgba(ctx, 0, 114.0 / 255, 255.0 / 255, 0.75);
                break;
            case STATE_AUTH_WRONG:
            case STATE_I3LOCK_LOCK_FAILED:
                cairo_set_source_rgba(ctx, 250.0 / 255, 0, 0, 0.75);
                break;
            default:
                if (unlock_state == STATE_NOTHING_TO_DELETE) {
                    cairo_set_source_rgba(ctx, 250.0 / 255, 0, 0, 0.75);
                    break;
                }
                cairo_set_source_rgba(ctx, 0, 0, 0, 0.75);
                break;
>>>>>>> ae72b675
        }

        set_pam_color('f');
        cairo_fill_preserve(ctx);

<<<<<<< HEAD
        /* Circle border */
        set_pam_color('l');
=======
        switch (auth_state) {
            case STATE_AUTH_VERIFY:
            case STATE_AUTH_LOCK:
                cairo_set_source_rgb(ctx, 51.0 / 255, 0, 250.0 / 255);
                break;
            case STATE_AUTH_WRONG:
            case STATE_I3LOCK_LOCK_FAILED:
                cairo_set_source_rgb(ctx, 125.0 / 255, 51.0 / 255, 0);
                break;
            case STATE_AUTH_IDLE:
                if (unlock_state == STATE_NOTHING_TO_DELETE) {
                    cairo_set_source_rgb(ctx, 125.0 / 255, 51.0 / 255, 0);
                    break;
                }

                cairo_set_source_rgb(ctx, 51.0 / 255, 125.0 / 255, 0);
                break;
        }
>>>>>>> ae72b675
        cairo_stroke(ctx);

        /* Display (centered) Time */
        char *timetext = malloc(6);

        time_t curtime = time(NULL);
        struct tm *tm = localtime(&curtime);
        if (use24hour)
            strftime(timetext, 100, TIME_FORMAT_24, tm);
        else
            strftime(timetext, 100, TIME_FORMAT_12, tm);

        /* Text */
        set_pam_color('l');
        cairo_set_font_size(ctx, 32.0);

<<<<<<< HEAD
        cairo_text_extents_t time_extents;
        double time_x, time_y;
=======
        cairo_set_source_rgb(ctx, 0, 0, 0);
        cairo_select_font_face(ctx, "sans-serif", CAIRO_FONT_SLANT_NORMAL, CAIRO_FONT_WEIGHT_NORMAL);
        cairo_set_font_size(ctx, 28.0);
        switch (auth_state) {
            case STATE_AUTH_VERIFY:
                text = "verifying…";
                break;
            case STATE_AUTH_LOCK:
                text = "locking…";
                break;
            case STATE_AUTH_WRONG:
                text = "wrong!";
                break;
            case STATE_I3LOCK_LOCK_FAILED:
                text = "lock failed!";
                break;
            default:
                if (unlock_state == STATE_NOTHING_TO_DELETE) {
                    text = "no input";
                }
                if (show_failed_attempts && failed_attempts > 0) {
                    if (failed_attempts > 999) {
                        text = "> 999";
                    } else {
                        snprintf(buf, sizeof(buf), "%d", failed_attempts);
                        text = buf;
                    }
                    cairo_set_source_rgb(ctx, 1, 0, 0);
                    cairo_set_font_size(ctx, 32.0);
                }
                break;
        }
>>>>>>> ae72b675

        cairo_text_extents(ctx, timetext, &time_extents);
        time_x = BUTTON_CENTER - ((time_extents.width / 2) + time_extents.x_bearing);
        time_y = BUTTON_CENTER - ((time_extents.height / 2) + time_extents.y_bearing);

        cairo_move_to(ctx, time_x, time_y);
        cairo_show_text(ctx, timetext);
        cairo_close_path(ctx);

        free(timetext);

        if (auth_state == STATE_AUTH_WRONG && (modifier_string != NULL)) {
            cairo_text_extents_t extents;
            double x, y;

            cairo_set_font_size(ctx, 14.0);

            cairo_text_extents(ctx, modifier_string, &extents);
            x = BUTTON_CENTER - ((extents.width / 2) + extents.x_bearing);
            y = BUTTON_CENTER - ((extents.height / 2) + extents.y_bearing) + 28.0;

            cairo_move_to(ctx, x, y);
            cairo_show_text(ctx, modifier_string);
            cairo_close_path(ctx);
        }

        /* After the user pressed any valid key or the backspace key, we
         * highlight a random part of the unlock indicator to confirm this
         * keypress. */
        if (unlock_state == STATE_KEY_ACTIVE ||
            unlock_state == STATE_BACKSPACE_ACTIVE) {
            cairo_set_line_width(ctx, 4);
            cairo_new_sub_path(ctx);
            double highlight_start = (rand() % (int)(2 * M_PI * 100)) / 100.0;
            cairo_arc(ctx,
                      BUTTON_CENTER /* x */,
                      BUTTON_CENTER /* y */,
                      BUTTON_RADIUS /* radius */,
                      highlight_start,
                      highlight_start + (M_PI / 2.5)); 

            /* Set newly drawn lines to erase what they're drawn over */
            cairo_set_operator(ctx,CAIRO_OPERATOR_CLEAR); 
            cairo_stroke(ctx);

            /* Back to normal operator */
            cairo_set_operator(ctx,CAIRO_OPERATOR_OVER); 
            cairo_set_line_width(ctx, 10);

            /* Change color of separators based on backspace/active keypress */
            set_pam_color('l');

            /* Separator 1 */
            cairo_arc(ctx,
                BUTTON_CENTER /* x */,
                BUTTON_CENTER /* y */,
                BUTTON_RADIUS /* radius */,
                highlight_start /* start */,
                highlight_start + (M_PI / 128.0) /* end */);
            cairo_stroke(ctx);

            /* Separator 2 */
            cairo_arc(ctx,
<<<<<<< HEAD
                BUTTON_CENTER /* x */,
                BUTTON_CENTER /* y */,
                BUTTON_RADIUS /* radius */,
                highlight_start + (M_PI / 2.5) /* start */,
                (highlight_start + (M_PI / 2.5)) + (M_PI / 128.0) /* end */);
=======
                      BUTTON_CENTER /* x */,
                      BUTTON_CENTER /* y */,
                      BUTTON_RADIUS /* radius */,
                      (highlight_start + (M_PI / 3.0)) - (M_PI / 128.0) /* start */,
                      highlight_start + (M_PI / 3.0) /* end */);
>>>>>>> ae72b675
            cairo_stroke(ctx);
        }
    }

    if (xr_screens > 0) {
        /* Composite the unlock indicator in the middle of each screen. */
        for (int screen = 0; screen < xr_screens; screen++) {
            int x = (xr_resolutions[screen].x + ((xr_resolutions[screen].width / 2) - (button_diameter_physical / 2)));
            int y = (xr_resolutions[screen].y + ((xr_resolutions[screen].height / 2) - (button_diameter_physical / 2)));
            cairo_set_source_surface(xcb_ctx, output, x, y);
            cairo_rectangle(xcb_ctx, x, y, button_diameter_physical, button_diameter_physical);
            cairo_fill(xcb_ctx);
        }
    } else {
        /* We have no information about the screen sizes/positions, so we just
         * place the unlock indicator in the middle of the X root window and
         * hope for the best. */
        int x = (last_resolution[0] / 2) - (button_diameter_physical / 2);
        int y = (last_resolution[1] / 2) - (button_diameter_physical / 2);
        cairo_set_source_surface(xcb_ctx, output, x, y);
        cairo_rectangle(xcb_ctx, x, y, button_diameter_physical, button_diameter_physical);
        cairo_fill(xcb_ctx);
    }

    cairo_surface_destroy(xcb_output);
    cairo_surface_destroy(output);
    cairo_destroy(ctx);
    cairo_destroy(xcb_ctx);
    return bg_pixmap;
}

/* Calls draw_image on a new pixmap and swaps that with the current pixmap */
void redraw_screen(void) {
    DEBUG("redraw_screen(unlock_state = %d, auth_state = %d)\n", unlock_state, auth_state);
    xcb_pixmap_t bg_pixmap = draw_image(last_resolution);
    xcb_change_window_attributes(conn, win, XCB_CW_BACK_PIXMAP, (uint32_t[1]){bg_pixmap});
    /* XXX: Possible optimization: Only update the area in the middle of the
     * screen instead of the whole screen. */
    xcb_clear_area(conn, 0, win, 0, 0, last_resolution[0], last_resolution[1]);
    xcb_free_pixmap(conn, bg_pixmap);
    xcb_flush(conn);
}

/* Always show unlock indicator. */

void clear_indicator(void) {
    unlock_state = STATE_KEY_PRESSED;
    redraw_screen();
}

/* Periodic redraw for clock updates - taken from github.com/ravinrabbid/i3lock-clock */

static void time_redraw_cb(struct ev_loop *loop, ev_periodic *w, int revents) {
    redraw_screen();
}

void start_time_redraw_tick(struct ev_loop* main_loop) {
    if (time_redraw_tick) {
        ev_periodic_set(time_redraw_tick, 1.0, 60., 0);
        ev_periodic_again(main_loop, time_redraw_tick);
    } else {
        /* When there is no memory, we just don’t have a timeout. We cannot
        * exit() here, since that would effectively unlock the screen. */
        if (!(time_redraw_tick = calloc(sizeof(struct ev_periodic), 1)))
        return;
        ev_periodic_init(time_redraw_tick,time_redraw_cb, 1.0, 60., 0);
        ev_periodic_start(main_loop, time_redraw_tick);
    }
}<|MERGE_RESOLUTION|>--- conflicted
+++ resolved
@@ -194,12 +194,7 @@
         cairo_fill(xcb_ctx);
     }
 
-<<<<<<< HEAD
     if (unlock_indicator) {
-=======
-    if (unlock_indicator &&
-        (unlock_state >= STATE_KEY_PRESSED || auth_state > STATE_AUTH_IDLE)) {
->>>>>>> ae72b675
         cairo_scale(ctx, scaling_factor(), scaling_factor());
         /* Draw a (centered) circle with transparent background. */
         cairo_set_line_width(ctx, 3.0);
@@ -211,24 +206,24 @@
                   2 * M_PI /* end */);
 
         /* Use the appropriate color for the different PAM states
-<<<<<<< HEAD
          * (currently verifying, wrong password, or idle) 
          */
 
-        void set_pam_color(char colortype) {
-            switch (pam_state) {
-                case STATE_PAM_LOCK:
+        void set_auth_color(char colortype) {
+            switch (auth_state) {
+                case STATE_AUTH_VERIFY:
+                    set_color(ctx,verifycolor,colortype);
+                    break;
+                case STATE_AUTH_LOCK:
                     set_color(ctx,idlecolor,colortype);
-                case STATE_PAM_VERIFY:
-                    set_color(ctx,verifycolor,colortype);
-                    break;
-                case STATE_PAM_WRONG:
+                    break;
+                case STATE_AUTH_WRONG:
                     set_color(ctx,wrongcolor,colortype);
                     break;
                 case STATE_I3LOCK_LOCK_FAILED:
                     set_color(ctx,wrongcolor,colortype);
                     break;
-                case STATE_PAM_IDLE:
+                case STATE_AUTH_IDLE:
                     if (unlock_state == STATE_BACKSPACE_ACTIVE) {
                         set_color(ctx,wrongcolor,colortype);
                     }
@@ -237,53 +232,13 @@
                     }
                     break;
             }
-=======
-         * (currently verifying, wrong password, or default) */
-        switch (auth_state) {
-            case STATE_AUTH_VERIFY:
-            case STATE_AUTH_LOCK:
-                cairo_set_source_rgba(ctx, 0, 114.0 / 255, 255.0 / 255, 0.75);
-                break;
-            case STATE_AUTH_WRONG:
-            case STATE_I3LOCK_LOCK_FAILED:
-                cairo_set_source_rgba(ctx, 250.0 / 255, 0, 0, 0.75);
-                break;
-            default:
-                if (unlock_state == STATE_NOTHING_TO_DELETE) {
-                    cairo_set_source_rgba(ctx, 250.0 / 255, 0, 0, 0.75);
-                    break;
-                }
-                cairo_set_source_rgba(ctx, 0, 0, 0, 0.75);
-                break;
->>>>>>> ae72b675
-        }
-
-        set_pam_color('f');
+        }
+
+        set_auth_color('f');
         cairo_fill_preserve(ctx);
 
-<<<<<<< HEAD
         /* Circle border */
-        set_pam_color('l');
-=======
-        switch (auth_state) {
-            case STATE_AUTH_VERIFY:
-            case STATE_AUTH_LOCK:
-                cairo_set_source_rgb(ctx, 51.0 / 255, 0, 250.0 / 255);
-                break;
-            case STATE_AUTH_WRONG:
-            case STATE_I3LOCK_LOCK_FAILED:
-                cairo_set_source_rgb(ctx, 125.0 / 255, 51.0 / 255, 0);
-                break;
-            case STATE_AUTH_IDLE:
-                if (unlock_state == STATE_NOTHING_TO_DELETE) {
-                    cairo_set_source_rgb(ctx, 125.0 / 255, 51.0 / 255, 0);
-                    break;
-                }
-
-                cairo_set_source_rgb(ctx, 51.0 / 255, 125.0 / 255, 0);
-                break;
-        }
->>>>>>> ae72b675
+        set_auth_color('l');
         cairo_stroke(ctx);
 
         /* Display (centered) Time */
@@ -297,46 +252,12 @@
             strftime(timetext, 100, TIME_FORMAT_12, tm);
 
         /* Text */
-        set_pam_color('l');
+        set_auth_color('l');
         cairo_set_font_size(ctx, 32.0);
 
-<<<<<<< HEAD
         cairo_text_extents_t time_extents;
         double time_x, time_y;
-=======
-        cairo_set_source_rgb(ctx, 0, 0, 0);
-        cairo_select_font_face(ctx, "sans-serif", CAIRO_FONT_SLANT_NORMAL, CAIRO_FONT_WEIGHT_NORMAL);
-        cairo_set_font_size(ctx, 28.0);
-        switch (auth_state) {
-            case STATE_AUTH_VERIFY:
-                text = "verifying…";
-                break;
-            case STATE_AUTH_LOCK:
-                text = "locking…";
-                break;
-            case STATE_AUTH_WRONG:
-                text = "wrong!";
-                break;
-            case STATE_I3LOCK_LOCK_FAILED:
-                text = "lock failed!";
-                break;
-            default:
-                if (unlock_state == STATE_NOTHING_TO_DELETE) {
-                    text = "no input";
-                }
-                if (show_failed_attempts && failed_attempts > 0) {
-                    if (failed_attempts > 999) {
-                        text = "> 999";
-                    } else {
-                        snprintf(buf, sizeof(buf), "%d", failed_attempts);
-                        text = buf;
-                    }
-                    cairo_set_source_rgb(ctx, 1, 0, 0);
-                    cairo_set_font_size(ctx, 32.0);
-                }
-                break;
-        }
->>>>>>> ae72b675
+        //cairo_select_font_face(ctx, "sans-serif", CAIRO_FONT_SLANT_NORMAL, CAIRO_FONT_WEIGHT_NORMAL);
 
         cairo_text_extents(ctx, timetext, &time_extents);
         time_x = BUTTON_CENTER - ((time_extents.width / 2) + time_extents.x_bearing);
@@ -387,7 +308,7 @@
             cairo_set_line_width(ctx, 10);
 
             /* Change color of separators based on backspace/active keypress */
-            set_pam_color('l');
+            set_auth_color('l');
 
             /* Separator 1 */
             cairo_arc(ctx,
@@ -400,19 +321,11 @@
 
             /* Separator 2 */
             cairo_arc(ctx,
-<<<<<<< HEAD
                 BUTTON_CENTER /* x */,
                 BUTTON_CENTER /* y */,
                 BUTTON_RADIUS /* radius */,
                 highlight_start + (M_PI / 2.5) /* start */,
                 (highlight_start + (M_PI / 2.5)) + (M_PI / 128.0) /* end */);
-=======
-                      BUTTON_CENTER /* x */,
-                      BUTTON_CENTER /* y */,
-                      BUTTON_RADIUS /* radius */,
-                      (highlight_start + (M_PI / 3.0)) - (M_PI / 128.0) /* start */,
-                      highlight_start + (M_PI / 3.0) /* end */);
->>>>>>> ae72b675
             cairo_stroke(ctx);
         }
     }
